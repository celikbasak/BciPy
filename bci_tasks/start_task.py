from RSVP import calibration, copy_phrase


def start_task(daq, display_window, task_type, parameters, file_save):
    # Determine the mode and exp type: send to the correct task.

    # RSVP
    if task_type['mode'] is 'RSVP':

        # CALIBRATION
        if task_type['exp_type'] is 1:
            # try running the experiment
            try:
                trial_data = calibration.rsvp_calibration_task(
                    display_window, daq, parameters, file_save)

            # Raise exceptions if any encountered and clean up!!
            except Exception as e:
<<<<<<< HEAD
                print "Error in start_task for calibration"
=======
>>>>>>> 82e4a984
                raise e

        # COPY PHRASE
        if task_type['exp_type'] is 2:
            # try running the experiment
            try:
                trial_data = copy_phrase.rsvp_copy_phrase_task(
                    display_window, daq, parameters, file_save)

            # Raise exceptions if any encountered and clean up!!
            except Exception as e:
<<<<<<< HEAD
                print "Error in start_task for copy phrase"
=======
>>>>>>> 82e4a984
                raise e

    # The parameters given for task type were incongruent with
    #   implemeted works
    else:
        raise Exception(
            '%s %s Not implemented yet!' % (
                task_type['mode'], task_type['exp_type']))

    # Return all relevant trial_data
    return trial_data<|MERGE_RESOLUTION|>--- conflicted
+++ resolved
@@ -16,10 +16,6 @@
 
             # Raise exceptions if any encountered and clean up!!
             except Exception as e:
-<<<<<<< HEAD
-                print "Error in start_task for calibration"
-=======
->>>>>>> 82e4a984
                 raise e
 
         # COPY PHRASE
@@ -31,10 +27,6 @@
 
             # Raise exceptions if any encountered and clean up!!
             except Exception as e:
-<<<<<<< HEAD
-                print "Error in start_task for copy phrase"
-=======
->>>>>>> 82e4a984
                 raise e
 
     # The parameters given for task type were incongruent with
