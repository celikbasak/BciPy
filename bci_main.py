from bcipy.display.display_main import init_display_window
from bcipy.helpers.acquisition_related import init_eeg_acquisition
<<<<<<< HEAD

from bcipy.tasks.start_task import start_task
from bcipy.helpers.load import load_signal_model
=======
from bcipy.helpers.bci_task_related import print_message
>>>>>>> 2b6fb28a
from bcipy.helpers.lang_model_related import init_language_model
from bcipy.helpers.load import load_classifier
from bcipy.helpers.save import init_save_data_structure
from bcipy.tasks.start_task import start_task
from bcipy.tasks.task_registry import ExperimentType

import logging

logging.basicConfig(level=logging.DEBUG,
                    format='(%(threadName)-9s) %(message)s',)


def bci_main(parameters: dict, user: str, exp_type: int, mode: str) -> bool:
    """BCI Main.

    The BCI main function will initialize a save folder, construct needed information
    and execute the task. This is the main connection between any UI and
    running the app.

    It may also be invoked via tha command line.
        Ex. `python bci_main.py` this will default parameters, mode, user, and type.

        You can pass it those attributes with flags, if desired.
            Ex. `python bci_main.py --user "bci_user" --mode "SHUFFLE"`

    Input:
        parameters (dict): parameter dictionary
        user (str): name of the user
        exp_type (int): type of experiment. Ex. 1 = calibration
        mode (str): BCI mode. Ex. RSVP, SHUFFLE, MATRIX

    """

    # Define the parameter and data save location
    parameter_location = parameters['parameter_location']
    data_save_location = parameters['data_save_loc']

    # Initialize Save Folder
    save_folder = init_save_data_structure(
        data_save_location, user, parameter_location, mode, exp_type)

    # Register Task Type
    task_type = {
        'mode': mode,
        'exp_type': exp_type
    }

    return execute_task(task_type, parameters, save_folder)


def execute_task(task_type: dict, parameters: dict, save_folder: str) -> bool:
    """Excecute Task.

    Executes the desired task by setting up the display window and
        data acquisition, then passing on to the start_task funtion
        which will initialize experiment.

    Input:
        parameters (dict): parameter dictionary
        task_type (dict): type and mode of experiment
        save_folder (str): path to save folder
    """

    exp_type = ExperimentType(task_type['exp_type'])

    # Initialize Display Window
    display = init_display_window(parameters)
    print_message(display, "Initializing...")

    fake = parameters['fake_data']

    # Init EEG Model, if needed. Calibration Tasks Don't require probabilistic
    # modules to be loaded.
    if exp_type not in ExperimentType.calibration_tasks():

        # Try loading in our signal_model and starting a langmodel(if enabled)
        try:
            if fake:
                signal_model = None
                filename = None
            else:
                signal_model, filename = load_signal_model()

        except Exception as e:
            logging.debug('Cannot load signal model. Exiting')
            raise e

        # if Language Model enabled and data not fake, init lm
        if parameters['languagemodelenabled'] == 'true' \
                and not fake:
            try:
                language_model = init_language_model(parameters)
            except:
                print('Cannot load language model. Setting to None.')
                language_model = None
        else:
            language_model = None

    else:
        signal_model = None
        language_model = None
        filename = None

    # Initialize DAQ
    daq, server = init_eeg_acquisition(
        parameters, save_folder, server=fake)

    # Start Task
    try:
        start_task(
<<<<<<< HEAD
            display, daq, task_type, parameters, save_folder,
            language_model=language_model,
            signal_model=signal_model, fake=fake, auc_filename=filename)
=======
            display, daq, exp_type, parameters, save_folder,
            lmodel=lmodel,
            classifier=classifier, fake=fake, auc_filename=filename)
>>>>>>> 2b6fb28a

    # If exception, close all display and acquisition objects
    except Exception as e:
        _clean_up_session(display, daq, server)
        raise e

    return _clean_up_session(display, daq, server)


def _clean_up_session(display, daq, server):
    """Clean up session."""
    # Close the display window
    display.close()

    # Stop Acquisition
    daq.stop_acquisition()
    daq.cleanup()

    if server:
        server.stop()

    return True


if __name__ == "__main__":
    import argparse
    import multiprocessing
    from bcipy.helpers.load import load_json_parameters
    from bcipy.tasks.task_registry import ExperimentType

    # Needed for windows machines
    multiprocessing.freeze_support()

    task_options = '; '.join([(f"{task.name.title().replace('_',' ')}:"
                               f" {task.value}")
                              for task in ExperimentType])
    parser = argparse.ArgumentParser()
    # Command line utility for adding arguments/ paths via command line
    parser.add_argument('-p', '--parameters', default='bcipy/parameters/parameters.json',
                        help='Parameter location. Must be in parameters directory. Pass as parameters/parameters.json')
    parser.add_argument('-u', '--user', default='test_user')
    parser.add_argument('-t', '--type', default=1,
                        help=f'Task type. Options: ({task_options})')
    parser.add_argument('-m', '--mode', default='RSVP',
                        help='BCI mode. Ex. RSVP, MATRIX, SHUFFLE')
    args = parser.parse_args()

    # Load a parameters file
    parameters = load_json_parameters(args.parameters, value_cast=True)

    # Start BCI Main
    bci_main(parameters, str(args.user), int(args.type), str(args.mode))<|MERGE_RESOLUTION|>--- conflicted
+++ resolved
@@ -1,19 +1,13 @@
+import logging
+
 from bcipy.display.display_main import init_display_window
 from bcipy.helpers.acquisition_related import init_eeg_acquisition
-<<<<<<< HEAD
-
-from bcipy.tasks.start_task import start_task
+from bcipy.helpers.bci_task_related import print_message
+from bcipy.helpers.lang_model_related import init_language_model
 from bcipy.helpers.load import load_signal_model
-=======
-from bcipy.helpers.bci_task_related import print_message
->>>>>>> 2b6fb28a
-from bcipy.helpers.lang_model_related import init_language_model
-from bcipy.helpers.load import load_classifier
 from bcipy.helpers.save import init_save_data_structure
 from bcipy.tasks.start_task import start_task
 from bcipy.tasks.task_registry import ExperimentType
-
-import logging
 
 logging.basicConfig(level=logging.DEBUG,
                     format='(%(threadName)-9s) %(message)s',)
@@ -117,15 +111,9 @@
     # Start Task
     try:
         start_task(
-<<<<<<< HEAD
-            display, daq, task_type, parameters, save_folder,
+            display, daq, exp_type, parameters, save_folder,
             language_model=language_model,
             signal_model=signal_model, fake=fake, auc_filename=filename)
-=======
-            display, daq, exp_type, parameters, save_folder,
-            lmodel=lmodel,
-            classifier=classifier, fake=fake, auc_filename=filename)
->>>>>>> 2b6fb28a
 
     # If exception, close all display and acquisition objects
     except Exception as e:
@@ -154,7 +142,6 @@
     import argparse
     import multiprocessing
     from bcipy.helpers.load import load_json_parameters
-    from bcipy.tasks.task_registry import ExperimentType
 
     # Needed for windows machines
     multiprocessing.freeze_support()
