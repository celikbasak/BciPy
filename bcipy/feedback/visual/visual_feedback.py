--- conflicted
+++ resolved
@@ -109,10 +109,6 @@
 
         return timing
 
-<<<<<<< HEAD
-    def _construct_stimulus(self, stimulus, pos):
-        if '.png' in stimulus:
-=======
     def _show_stimuli(self, stimulus):
         if self.rectangle_message_box:
             self.rect.draw()
@@ -123,7 +119,6 @@
 
     def _construct_stimulus(self, stimulus, pos, line_color, fill_color, stimuli_type):
         if stimuli_type == FeedbackType.IMAGE:
->>>>>>> df5784c4
             image_stim = visual.ImageStim(
                 win=self.display,
                 image=stimulus,
