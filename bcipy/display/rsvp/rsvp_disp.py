import logging
import os.path as path
from typing import Callable
from typing import List

from psychopy import core, visual

from bcipy.acquisition.marker_writer import NullMarkerWriter
from bcipy.helpers.bci_task_related import SPACE_CHAR
from bcipy.display.display_main import MultiColorText
from bcipy.helpers.stimuli_generation import resize_image
from bcipy.helpers.system_utils import get_system_info
from bcipy.helpers.triggers import TriggerCallback, _calibration_trigger

logging.basicConfig(level=logging.DEBUG,
                    format='(%(threadName)-9s) %(message)s',)


class RSVPDisplay(object):
    """RSVP Display Object for Sequence Presentation.

    Animates a sequence in RSVP. Mode should be determined outside.
    """

    def __init__(self, window, static_period, experiment_clock,
                 marker_writer=None,
                 color_task=['white'],
                 font_task='Times',
                 pos_task=(-.8, .9), task_height=0.2, text_task='1/100',
                 color_text=['white'], text_text=['Information Text'],
                 font_text=['Times'], pos_text=[(.8, .9)], height_text=[0.2],
                 font_sti='Times', pos_sti=(-.8, .9), sti_height=0.2,
                 stim_sequence=['a'] * 10, color_list_sti=['white'] * 10,
                 time_list_sti=[1] * 10, is_txt_sti=True,
                 static_period_time=.05,
                 trigger_type='image', space_char=SPACE_CHAR):
        """Initialize RSVP window parameters and objects.

        Args:
                window(visual_window): Window in computer
                marker_writer(MarkerWriter): object used to write triggers to
                    the daq stream.
                color_task(list[string]): Color of the task string. Shares the
                    length of the text_task. If of length 1 the entire task
                    bar shares the same color.
                font_task(string): Font of task string
                pos_task(tuple): position of task string
                task_height(float): height for task string
                text_task(string): text of the task bar

                text_text(list[string]): text list for information texts
                color_text(list[string]): Color of the text string
                font_text(list[string]): Font of text string
                pos_text(list[tuple]): position of text string
                task_height(list[float]): height for text string

                sti_height(float): height of the stimuli object
                pos_sti(tuple): position of stimuli
                font_sti(string): font of the stimuli
                stim_sequence(list[string]): list of elements to flash
                color_list_sti(list[string]): list of colors for stimuli
                time_list_sti(list[float]): timing for each letter flash
        """
        self.win = window
        self.refresh_rate = window.getActualFrameRate()

        self.logger = logging

        self.stim_sequence = stim_sequence
        self.color_list_sti = color_list_sti
        self.time_list_sti = time_list_sti

        self.is_txt_sti = is_txt_sti

        self.staticPeriod = static_period
        self.static_period_time = static_period_time
        self.experiment_clock = experiment_clock
        self.timing_clock = core.Clock()

        # Used to handle writing the marker stimulus
        self.marker_writer = marker_writer or NullMarkerWriter()

        # Length of the stimuli (number of flashes)
        self.len_sti = len(stim_sequence)

        # Stim parameters
        self.font_stim = font_sti
        self.height_stim = sti_height
        self.pos_sti = pos_sti

        self.first_run = True
        self.trigger_type = trigger_type
        self.trigger_callback = TriggerCallback()
        # Callback used on presentation of first stimulus.
        self.first_stim_callback = lambda _sti: None
        self.size_list_sti = []

        self.space_char = space_char

        # Check if task text is multicolored
        if len(color_task) == 1:
            self.task = visual.TextStim(win=window, color=color_task[0],
                                        height=task_height,
                                        text=text_task,
                                        font=font_task, pos=pos_task,
                                        wrapWidth=None, colorSpace='rgb',
                                        opacity=1, depth=-6.0)
        else:
            self.task = MultiColorText(win=window, list_color=color_task,
                                       height=task_height,
                                       text=text_task,
                                       font=font_task, pos=pos_task,
                                       opacity=1, depth=-6.0)

        # Create multiple text objects based on input
        self.text = []
        for idx in range(len(text_text)):
            self.text.append(visual.TextStim(win=window, color=color_text[idx],
                                             height=height_text[idx],
                                             text=text_text[idx],
                                             font=font_text[idx],
                                             pos=pos_text[idx],
                                             wrapWidth=None, colorSpace='rgb',
                                             opacity=1, depth=-6.0))

        # Create Stimuli Object
        if self.is_txt_sti:
            self.sti = visual.TextStim(win=window, color='white',
                                       height=sti_height, text='+',
                                       font=font_sti, pos=pos_sti,
                                       wrapWidth=None, colorSpace='rgb',
                                       opacity=1, depth=-6.0)
        else:
            self.sti = visual.ImageStim(win=window, image=None, mask=None,
                                        pos=pos_sti, ori=0.0)

<<<<<<< HEAD
        if bounding_shape:
            self.bounding_shape_color = 'red'
            self.bounding_shape = visual.Circle(
                win=window,
                radius=0.45,
                lineColor='red',
                pos=self.pos_sti,
                lineWidth=10,
                ori=0.0)
            self.bounding_shape.opacity = 0


=======
>>>>>>> df5784c4
    def draw_static(self):
        """Draw static elements in a stimulus."""
        self.task.draw()
        for idx in range(len(self.text)):
            self.text[idx].draw()

    def schedule_to(self, ele_list=[], time_list=[], color_list=[]):
        """Schedule stimuli elements (works as a buffer).

        Args:
                ele_list(list[string]): list of elements of stimuli
                time_list(list[float]): list of timings of stimuli
                color_list(list[string]): colors of elements of stimuli
        """
        self.stim_sequence = ele_list
        self.time_list_sti = time_list
        self.color_list_sti = color_list

    def update_task(self, text, color_list, pos):
        """Update Task Object.
        Args:
                text(string): text for task
                color_list(list[string]): list of the colors for each char
                pos(tuple): position of task
        """
        if len(color_list) == 1:
            self.task.text = text
            self.task.color = color_list[0]
            self.task.pos = pos
        else:
            self.task.update(text=text, color_list=color_list, pos=pos)

    def do_sequence(self):
        """Do Sequence.

        Animates a sequence of flashing letters to achieve RSVP.
        """

        # init an array for timing information
        timing = []

        if self.first_run:
            # play a sequence start sound to help orient triggers
            stim_timing = _calibration_trigger(
                self.experiment_clock,
                trigger_type=self.trigger_type, display=self.win,
                on_trigger=self.marker_writer.push_marker)

            timing.append(stim_timing)

            self.first_stim_time = stim_timing[-1]
            self.first_run = False

        # do the sequence
        for idx in range(len(self.stim_sequence)):

            # set a static period to do all our stim setting.
            #   will warn if ISI value is violated.
            self.staticPeriod.start(self.static_period_time)

            # turn ms timing into frames! Much more accurate!
            self.time_to_present = int(self.time_list_sti[idx] * self.refresh_rate)

            # check if stimulus needs to use a non-default size
            if self.size_list_sti:
                this_stimuli_size = self.size_list_sti[idx]
            else:
                this_stimuli_size = self.height_stim

            # Set the Stimuli attrs
            if self.stim_sequence[idx].endswith('.png'):
                self.sti = self.create_stimulus(mode='image', height_int=this_stimuli_size)
                self.sti.image = self.stim_sequence[idx]
                self.sti.size = resize_image(self.sti.image, self.sti.win.size, this_stimuli_size)
                sti_label = path.splitext(
                    path.basename(self.stim_sequence[idx]))[0]
            else:
                # text stimulus
                self.sti = self.create_stimulus(mode='text', height_int=this_stimuli_size)
                txt = self.stim_sequence[idx]
                # customize presentation of space char.
                self.sti.text = txt if txt != SPACE_CHAR else self.space_char
                self.sti.color = self.color_list_sti[idx]
                sti_label = txt

                # test whether the word will be too big for the screen
                text_width = self.sti.boundingBox[0]
                if text_width > self.win.size[0]:
                    info = get_system_info()
                    text_height = self.sti.boundingBox[1]
                    # If we are in full-screen, text size in Psychopy norm units
                    # is monitor width/monitor height
                    if self.win.size[0] == info['RESOLUTION'][0]:
                        new_text_width = info['RESOLUTION'][0] / info['RESOLUTION'][1]
                    else:
                        # If not, text width is calculated relative to both
                        # monitor size and window size
                        new_text_width = (
                            self.win.size[1] / info['RESOLUTION'][1]) * (
                                info['RESOLUTION'][0] / info['RESOLUTION'][1])
                    new_text_height = (text_height * new_text_width) / text_width
                    self.sti.height = new_text_height

<<<<<<< HEAD
            if self.bounding_shape:
                self.bounding_shape.lineColor = 'green'
                self.bounding_shape.opacity = 1

=======
>>>>>>> df5784c4
            # End static period
            self.staticPeriod.complete()

            # Reset the timing clock to start presenting
            self.win.callOnFlip(self.trigger_callback.callback, self.experiment_clock, sti_label)
            self.win.callOnFlip(self.marker_writer.push_marker, sti_label)

            if idx == 0 and callable(self.first_stim_callback):
                self.first_stim_callback(self.sti)

            # Draw stimulus for n frames
            for _n_frames in range(self.time_to_present):
                self.sti.draw()
                self.draw_static()
                self.win.flip()

            # append timing information
            if self.is_txt_sti:
                timing.append(self.trigger_callback.timing)
            else:
                timing.append(self.trigger_callback.timing)

            self.trigger_callback.reset()

        # draw in static and flip once more
        self.draw_static()
        self.win.flip()

        return timing

    def update_task_state(self, text: str, color_list: List[str]) -> None:
        """Update task state.

        Removes letters or appends to the right.
        Args:
                text(string): new text for task state
                color_list(list[string]): list of colors for each
        """
        tmp = visual.TextStim(win=self.win, font=self.task.font, text=text)
        x_pos_task = tmp.boundingBox[0] / self.win.size[0] - 1
        pos_task = (x_pos_task, 1 - self.task.height)

        self.update_task(text=text, color_list=color_list, pos=pos_task)

    def wait_screen(self, message, color):
        """Wait Screen.

        Args:
            message(string): message to be displayed while waiting
        """

        # Construct the wait message
        wait_message = visual.TextStim(win=self.win, font=self.font_stim,
                                       text=message,
                                       height=.1,
                                       color=color,
                                       pos=(0, -.5),
                                       wrapWidth=2,
                                       colorSpace='rgb',
                                       opacity=1, depth=-6.0)

        # Try adding our BCI logo. Pass if not found.
        try:
            wait_logo = visual.ImageStim(
                self.win,
                image='bcipy/static/images/gui_images/bci_cas_logo.png',
                pos=(0, .5),
                mask=None,
                ori=0.0)
            wait_logo.size = resize_image(
                'bcipy/static/images/gui_images/bci_cas_logo.png',
                self.win.size, 1)
            wait_logo.draw()

        except Exception:
            self.logger.debug("Cannot load logo image")
            pass

        # Draw and flip the screen.
        wait_message.draw()
        self.win.flip()

    def create_stimulus(self, height_int: int, mode: str="text"):
        """Create Stimulus.

        Returns a TextStim or ImageStim object.
            Args:
            height_int: The height of the stimulus
            mode: "text" or "image", determines which to return
        """
        if mode == "text":
            return visual.TextStim(
                win=self.win,
                color='white',
                height=height_int,
                text='+',
                font=self.font_stim,
                pos=self.pos_sti,
                wrapWidth=None,
                colorSpace='rgb',
                opacity=1,
                depth=-6.0)
        if mode == "image":
            return visual.ImageStim(
                win=self.win,
                image=None,
                mask=None,
                units='',
                pos=self.pos_sti,
                size=(height_int, height_int),
                ori=0.0)<|MERGE_RESOLUTION|>--- conflicted
+++ resolved
@@ -134,21 +134,6 @@
             self.sti = visual.ImageStim(win=window, image=None, mask=None,
                                         pos=pos_sti, ori=0.0)
 
-<<<<<<< HEAD
-        if bounding_shape:
-            self.bounding_shape_color = 'red'
-            self.bounding_shape = visual.Circle(
-                win=window,
-                radius=0.45,
-                lineColor='red',
-                pos=self.pos_sti,
-                lineWidth=10,
-                ori=0.0)
-            self.bounding_shape.opacity = 0
-
-
-=======
->>>>>>> df5784c4
     def draw_static(self):
         """Draw static elements in a stimulus."""
         self.task.draw()
@@ -252,13 +237,6 @@
                     new_text_height = (text_height * new_text_width) / text_width
                     self.sti.height = new_text_height
 
-<<<<<<< HEAD
-            if self.bounding_shape:
-                self.bounding_shape.lineColor = 'green'
-                self.bounding_shape.opacity = 1
-
-=======
->>>>>>> df5784c4
             # End static period
             self.staticPeriod.complete()
 
