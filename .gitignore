*.pyc
*~
.DS_Store
.cache/
<<<<<<< HEAD
# .idea is created by PyCharm, needs to be ignored.
.idea
=======
calibration_trigger_file.txt
>>>>>>> 0db2c9bc
<|MERGE_RESOLUTION|>--- conflicted
+++ resolved
@@ -2,9 +2,6 @@
 *~
 .DS_Store
 .cache/
-<<<<<<< HEAD
-# .idea is created by PyCharm, needs to be ignored.
-.idea
-=======
 calibration_trigger_file.txt
->>>>>>> 0db2c9bc
+
+.idea