import numpy as np


<<<<<<< HEAD
def trial_reshaper(trial_target_info, timing_info, filtered_eeg, fs, k, mode, offset=0,
        channel_map=(1, 1, 1, 1, 1, 1, 1, 1, 0, 1, 1, 1, 1, 1, 1, 1, 0, 0, 1, 1, 0, 1, 1, 1, 0)):
=======
def trial_reshaper(
    trial_target_info, timing_info, filtered_eeg, fs, k, mode, offset=0,
        channel_map=
        (1, 1, 1, 1, 1, 1, 1, 1, 0, 1, 1, 1, 1,
         1, 1, 1, 0, 0, 1, 1, 0, 1, 1, 1, 0)):
>>>>>>> 23a2b911
    """

    :param trial_target_info: A list of strings which can take values:
        'target', 'nontarget', 'first_press_target'

    :param timing_info: Trigger timings for each trial, a list of floats

    :param filtered_eeg: channel wise band pass filtered and down-sampled data
        with format: [channel x signal_length]

    :param fs: sampling frequency

    :param k: down-sampling rate applied to the filtered eeg signal.

    :param mode: Operating mode, can be 'calibration', 'copy_phrase', etc.

      :param channel_map: A binary list, if i'th element is 0, i'th channel
        in filtered_eeg is removed.

    :return (reshaped_trials, labels, num_of_sequences, trials_per_seq): Return
         type is a tuple.
    reshaped_trials =   3 dimensional np array first dimension is channels
                        second dimension is trials and third dimension is time
                        samples.
    labels = np array for every trial's class.
    num_of_sequences = Integer for total sequence number, as written in
        trigger.txt
    trials_per_seq = number of trials in each sequence
    offset: the calculated offset of triggers. To be subtracted from data.
        It will return a negative value if it needs to be added.

    """
<<<<<<< HEAD
    print 'The offset from acquisition is {}'.format(offset)
=======

>>>>>>> 23a2b911
    # Remove the channels that we are not interested in
    channel_indexes_to_remove = []
    for channel_index in range(len(filtered_eeg)):
        if channel_map[channel_index] == 0:
            channel_indexes_to_remove.append(channel_index)

    filtered_eeg = np.delete(filtered_eeg,
                             channel_indexes_to_remove, axis=0)

    # Number of samples in half a second that we are interested in
    num_samples = int(1. * fs / 2 / k)

    if mode == 'calibration':
        trials_per_seq = []
        count = 0
        # Count every sequences trials
        for symbol_info in trial_target_info:
            if symbol_info == 'first_pres_target':
                trials_per_seq.append(count)
                count = 0
            elif symbol_info == 'nontarget' or 'target':
                count += 1
            else:
                raise Exception('Incorrectly formatted trigger file. \
                See trial_reshaper documentation for expected input.')

        # The first element is garbage. Get rid of it.
        trials_per_seq = trials_per_seq[1:]
        # Append the last sequences trial number
        trials_per_seq.append(count)
        # Make the list a numpy array.
        trials_per_seq = np.array(trials_per_seq)

        # Mark every element in timing_info if 'first_pres_target'
        for symbol_info_index in range(len(trial_target_info)):
            if trial_target_info[symbol_info_index] == 'first_pres_target':
                timing_info[symbol_info_index] = -1

        # Get rid of 'first_pres_target' trials information
        trial_target_info = filter(lambda x: x != 'first_pres_target',
                                   trial_target_info)
        timing_info = filter(lambda x: x != -1, timing_info)

        # triggers in seconds are mapped to triggers in number of samples.
        triggers = map(lambda x: int((x - offset) *fs / k), timing_info)

        # 3 dimensional np array first dimension is channels
        # second dimension is trials and third dimension is time samples.
        reshaped_trials = np.zeros(
            (len(filtered_eeg), len(triggers), num_samples))

        # Label for every trial
        labels = np.zeros(len(triggers))

        for trial in range(len(triggers)):
            # Assign targetness to labels for each trial
            if trial_target_info[trial] == 'target':
                labels[trial] = 1

            # if (np.abs(filtered_eeg[13][triggers[trial]:triggers[trial] + num_samples]) > 500).any():
            #     print 'artifact at: {}'.format(trial)

            # For every channel append filtered channel data to trials
            for channel in range(len(filtered_eeg)):
                reshaped_trials[channel][trial] = \
                    filtered_eeg[channel][
                    triggers[trial]:triggers[trial] + num_samples]

        num_of_sequences = int(sum(labels))

        return reshaped_trials, labels, num_of_sequences, trials_per_seq

    elif mode == 'copy_phrase':

        # triggers in seconds are mapped to triggers in number of samples.
        triggers = map(lambda x: int((x - offset) *fs / k), timing_info)

        # 3 dimensional np array first dimension is channels
        # second dimension is trials and third dimension is time samples.
        reshaped_trials = np.zeros(
            (len(filtered_eeg), len(triggers), num_samples))

        # Label for every trial
        labels = np.zeros(len(triggers))

        for trial in range(len(triggers)):
            # Assign targetness to labels for each trial
            if trial_target_info[trial] == 'target':
                labels[trial] = 1

            # For every channel append filtered channel data to trials
            for channel in range(len(filtered_eeg)):
                reshaped_trials[channel][trial] = \
                    filtered_eeg[channel][
                    triggers[trial]:triggers[trial] + num_samples]

        # In copy phrase, num of sequence is assumed to be 1.
        num_of_sequences = 1
        # Since there is only one sequence, all trials are in the sequence
        trials_per_seq = len(triggers)

        return reshaped_trials, labels, num_of_sequences, trials_per_seq

    elif mode == 'free_spell':

        # triggers in seconds are mapped to triggers in number of samples.
        triggers = map(lambda x: int((x - offset) *fs / k), timing_info)

        # 3 dimensional np array first dimension is channels
        # second dimension is trials and third dimension is time samples.
        reshaped_trials = np.zeros(
            (len(filtered_eeg), len(triggers), num_samples))

        labels = None

        for trial in range(len(triggers)):

            # For every channel append filtered channel data to trials
            for channel in range(len(filtered_eeg)):
                reshaped_trials[channel][trial] = \
                    filtered_eeg[channel][
                    triggers[trial]:triggers[trial] + num_samples]

        # In copy phrase, num of sequence is assumed to be 1.
        num_of_sequences = 1
        # Since there is only one sequence, all trials are in the sequence
        trials_per_seq = len(triggers)

        return reshaped_trials, labels, num_of_sequences, trials_per_seq
    else:
        raise Exception('Trial_reshaper does not work in this operating mode.')<|MERGE_RESOLUTION|>--- conflicted
+++ resolved
@@ -1,16 +1,8 @@
 import numpy as np
 
 
-<<<<<<< HEAD
 def trial_reshaper(trial_target_info, timing_info, filtered_eeg, fs, k, mode, offset=0,
         channel_map=(1, 1, 1, 1, 1, 1, 1, 1, 0, 1, 1, 1, 1, 1, 1, 1, 0, 0, 1, 1, 0, 1, 1, 1, 0)):
-=======
-def trial_reshaper(
-    trial_target_info, timing_info, filtered_eeg, fs, k, mode, offset=0,
-        channel_map=
-        (1, 1, 1, 1, 1, 1, 1, 1, 0, 1, 1, 1, 1,
-         1, 1, 1, 0, 0, 1, 1, 0, 1, 1, 1, 0)):
->>>>>>> 23a2b911
     """
 
     :param trial_target_info: A list of strings which can take values:
@@ -43,11 +35,7 @@
         It will return a negative value if it needs to be added.
 
     """
-<<<<<<< HEAD
-    print 'The offset from acquisition is {}'.format(offset)
-=======
 
->>>>>>> 23a2b911
     # Remove the channels that we are not interested in
     channel_indexes_to_remove = []
     for channel_index in range(len(filtered_eeg)):
